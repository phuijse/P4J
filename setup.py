import re
import io
import os
from setuptools import setup
from setuptools.extension import Extension

try:
    import numpy as np
except ImportError:
    raise ImportError("Please install Numpy before installing P4J")


include_dirs = ['.', np.get_include()]
library_dirs = []
if os.name == 'nt':  # Windows, assumming MSVC compiler
    libraries = []
    compiler_args = ['/Ox', '/fp:fast']
elif os.name == 'posix':  # UNIX, assumming GCC compiler
    libraries = ['m']
<<<<<<< HEAD
    compiler_args = ['-O3', '-ffast-math']
=======
    compiler_args = ['-O3', '-ffast-math', '-march=native']
>>>>>>> 0d300294
else:
    raise Exception('Unsupported operating system')

extensions = [
<<<<<<< HEAD
        Extension(
            "P4J.QMI",
            sources=[os.path.join("P4J", "QMI.pyx")],
            extra_compile_args=compiler_args,
            include_dirs=include_dirs,
            libraries=libraries,
            library_dirs=library_dirs
            ),
        Extension(
            "P4J.LKSL",
            sources=[os.path.join("P4J", "LKSL.pyx")],
            extra_compile_args=compiler_args,
            include_dirs=include_dirs,
            libraries=libraries,
            library_dirs=library_dirs
            ),
        Extension(
            "P4J.MHAOV",
            sources=[os.path.join("P4J", "MHAOV.pyx")],
            extra_compile_args=compiler_args,
            include_dirs=include_dirs,
            libraries=libraries,
            library_dirs=library_dirs
            ),
        Extension(
            "P4J.PDM",
            sources=[os.path.join("P4J", "PDM.pyx")],
            extra_compile_args=compiler_args,
            include_dirs=include_dirs,
            libraries=libraries,
            library_dirs=library_dirs
            ),
        Extension(
            "P4J.utilities",
            sources=[os.path.join("P4J", "utilities.pyx")],
            extra_compile_args=compiler_args,
            include_dirs=include_dirs,
            libraries=libraries,
            library_dirs=library_dirs
            ),
        ]
=======
    Extension(
        "*",
        sources=[os.path.join("P4J", "algorithms", "*.pyx")],
        extra_compile_args=compiler_args,
        include_dirs=include_dirs,
        libraries=libraries,
        library_dirs=library_dirs
    )]
>>>>>>> 0d300294

"""
Allow users to install the module even if they do not have cython.
If cython is not found the c sources are compiled instead. More details at:
https://cython.readthedocs.io/en/latest/src/userguide/source_files_and_compilation.html#distributing-cython-modules
"""
try:
    from Cython.Build import cythonize
    USE_CYTHON = True
except ImportError:
    import warnings
    USE_CYTHON = False
    warnings.warn('Cython not found, compiling from c sources')


def no_cythonize(extensions, **_ignore):
    for extension in extensions:
        sources = []
        for sfile in extension.sources:
            path, ext = os.path.splitext(sfile)
            if ext in ('.pyx', '.py'):
                if extension.language == 'c++':
                    ext = '.cpp'
                else:
                    ext = '.c'
                sfile = path + ext
            sources.append(sfile)
        extension.sources[:] = sources
    return extensions


if USE_CYTHON:
<<<<<<< HEAD
    extensions = cythonize(extensions, annotate=False, force=True)
=======
    extensions = cythonize(
        extensions,
        annotate=True,
        compiler_directives={'language_level': "3"},
        force=True,
        nthreads=4)
>>>>>>> 0d300294
else:
    extensions = no_cythonize(extensions)


"""
    Read version automatically from __init__.py
    https://packaging.python.org/en/latest/single_source_version.html
"""


def read(*names, **kwargs):
    with io.open(
        os.path.join(os.path.dirname(__file__), *names),
        encoding=kwargs.get("encoding", "utf8")
    ) as fp:
        return fp.read()


def version(path):
    version_file = read(path)
    version_match = re.search(r"""^__version__ = ['"]([^'"]*)['"]""",
                              version_file, re.M)
    if version_match:
        return version_match.group(1)
    raise RuntimeError("Unable to find version string.")


"""
Actual setup
"""
setup(
    name='P4J',
    packages=['P4J'],
    ext_modules=extensions,
    version=version('P4J/__init__.py'),
    description='Periodic light curve analysis tools based on Information Theory',
    long_description=open('README.rst').read(),
    author='Pablo Huijse',
    author_email='pablo.huijse@gmail.com',
    license='MIT',
    url='https://github.com/phuijse/P4J',
    keywords=['astronomy periodic time series correntropy'],
    install_requires=[
        'numpy >=1.9.0',
    ],
    classifiers=[
        'Natural Language :: English',
        'Development Status :: 4 - Beta',
        'Intended Audience :: Science/Research',
        'Topic :: Scientific/Engineering :: Astronomy',
        'License :: OSI Approved :: MIT License',
        'Programming Language :: C',
        'Programming Language :: Python :: 3',
        'Programming Language :: Python :: 3.4',
        'Programming Language :: Python :: 3.5',
        'Programming Language :: Python :: 3.6',
        'Programming Language :: Python :: 3.7',
        'Programming Language :: Python :: 3.8',
    ],
)<|MERGE_RESOLUTION|>--- conflicted
+++ resolved
@@ -12,72 +12,29 @@
 
 include_dirs = ['.', np.get_include()]
 library_dirs = []
-if os.name == 'nt':  # Windows, assumming MSVC compiler
+if os.name == 'nt':  # Windows, assuming MSVC compiler
     libraries = []
     compiler_args = ['/Ox', '/fp:fast']
-elif os.name == 'posix':  # UNIX, assumming GCC compiler
+elif os.name == 'posix':  # UNIX, assuming GCC compiler
     libraries = ['m']
-<<<<<<< HEAD
-    compiler_args = ['-O3', '-ffast-math']
-=======
     compiler_args = ['-O3', '-ffast-math', '-march=native']
->>>>>>> 0d300294
 else:
     raise Exception('Unsupported operating system')
 
-extensions = [
-<<<<<<< HEAD
-        Extension(
-            "P4J.QMI",
-            sources=[os.path.join("P4J", "QMI.pyx")],
-            extra_compile_args=compiler_args,
-            include_dirs=include_dirs,
-            libraries=libraries,
-            library_dirs=library_dirs
-            ),
-        Extension(
-            "P4J.LKSL",
-            sources=[os.path.join("P4J", "LKSL.pyx")],
-            extra_compile_args=compiler_args,
-            include_dirs=include_dirs,
-            libraries=libraries,
-            library_dirs=library_dirs
-            ),
-        Extension(
-            "P4J.MHAOV",
-            sources=[os.path.join("P4J", "MHAOV.pyx")],
-            extra_compile_args=compiler_args,
-            include_dirs=include_dirs,
-            libraries=libraries,
-            library_dirs=library_dirs
-            ),
-        Extension(
-            "P4J.PDM",
-            sources=[os.path.join("P4J", "PDM.pyx")],
-            extra_compile_args=compiler_args,
-            include_dirs=include_dirs,
-            libraries=libraries,
-            library_dirs=library_dirs
-            ),
-        Extension(
-            "P4J.utilities",
-            sources=[os.path.join("P4J", "utilities.pyx")],
-            extra_compile_args=compiler_args,
-            include_dirs=include_dirs,
-            libraries=libraries,
-            library_dirs=library_dirs
-            ),
-        ]
-=======
-    Extension(
-        "*",
-        sources=[os.path.join("P4J", "algorithms", "*.pyx")],
-        extra_compile_args=compiler_args,
-        include_dirs=include_dirs,
-        libraries=libraries,
-        library_dirs=library_dirs
-    )]
->>>>>>> 0d300294
+
+extensions = []
+for file in os.listdir(os.path.join("P4J", "algorithms")):
+    if file.endswith('.pyx'):
+        extensions.append(
+            Extension(
+                '.'.join(['P4J', 'algorithms', file.rstrip('.pyx')]),
+                sources=[os.path.join("P4J", "algorithms", file)],
+                extra_compile_args=compiler_args,
+                include_dirs=include_dirs,
+                libraries=libraries,
+                library_dirs=library_dirs
+            )
+        )
 
 """
 Allow users to install the module even if they do not have cython.
@@ -110,16 +67,12 @@
 
 
 if USE_CYTHON:
-<<<<<<< HEAD
-    extensions = cythonize(extensions, annotate=False, force=True)
-=======
     extensions = cythonize(
         extensions,
         annotate=True,
         compiler_directives={'language_level': "3"},
         force=True,
         nthreads=4)
->>>>>>> 0d300294
 else:
     extensions = no_cythonize(extensions)
 
